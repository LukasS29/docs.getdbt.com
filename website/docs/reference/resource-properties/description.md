--- conflicted
+++ resolved
@@ -303,7 +303,34 @@
 
 </File>
 
-<<<<<<< HEAD
+
+### Include an image in your descriptions
+
+At present, it's not possible to include an image in your project and render it as part of your project documentation using the image path. This is because images are not included in the `target` directory when you execute `dbt compile`. We hope to address this in the future ([related issue](https://github.com/fishtown-analytics/dbt/issues/2072)).
+
+Instead, consider hosting the image online and using the image URL to render the image.
+
+<File name='models/schema.yml'>
+
+```yml
+version: 2
+
+models:
+  - name: dim_customers
+    description: "!\[dbt Logo](https://github.com/fishtown-analytics/dbt/raw/master/etc/dbt-horizontal.png)"
+
+    columns:
+      - name: customer_id
+        description: Primary key
+
+```
+
+</File>
+
+If mixing images and text together, consider using a docs block instead.
+
+
+
 ### Use html in a description
 
 You can use html in the description to do fancier things than you can in just markdown. Embedding iframes work too! It is recomended you do this in a docs block for ease of maintenance. 
@@ -323,31 +350,4 @@
 
 ```
 
-</File>
-=======
-
-### Include an image in your descriptions
-
-At present, it's not possible to include an image in your project and render it as part of your project documentation using the image path. This is because images are not included in the `target` directory when you execute `dbt compile`. We hope to address this in the future ([related issue](https://github.com/fishtown-analytics/dbt/issues/2072)).
-
-Instead, consider hosting the image online and using the image URL to render the image.
-
-<File name='models/schema.yml'>
-
-```yml
-version: 2
-
-models:
-  - name: dim_customers
-    description: "!\[dbt Logo](https://github.com/fishtown-analytics/dbt/raw/master/etc/dbt-horizontal.png)"
-
-    columns:
-      - name: customer_id
-        description: Primary key
-
-```
-
-</File>
-
-If mixing images and text together, consider using a docs block instead.
->>>>>>> 8c86632e
+</File>