--- conflicted
+++ resolved
@@ -23,12 +23,9 @@
 | Database | Documentation | Notes |
 | -------- | ------------- | ----- |
 | Microsoft SQL Server ([dbt-mssql](https://github.com/jacobm001/dbt-mssql)) | [Profile Setup](mssql-profile) | SQL Server 2008 R2 and later |
-| Microsoft SQL Server ([dbt-sqlserver](https://github.com/mikaelene/dbt-sqlserver)) | [Profile Setup](mssql-profile) | SQL Server 2016 and later |
-<<<<<<< HEAD
+| Microsoft SQL Server ([dbt-sqlserver](https://github.com/mikaelene/dbt-sqlserver)) | [Profile Setup](mssql-profile) | SQL Server 2016 and later 
+| Exasol Analytics ([dbt-exasol](https://github.com/tglunde/dbt-exasol)) | [Profile Setup](exasol-profile) | Exasol 6.x and later |
 | Oracle Database ([dbt-oracle](https://github.com/techindicium/dbt-oracle)) | [Profile Setup](oracle-profile) |Oracle 11+ |
-=======
-| Exasol Analytics ([dbt-exasol](https://github.com/tglunde/dbt-exasol)) | [Profile Setup](exasol-profile) | Exasol 6.x and later |
->>>>>>> e0f8912c
 
 ## Creating a new adapter
 
