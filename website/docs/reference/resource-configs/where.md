--- conflicted
+++ resolved
@@ -6,11 +6,7 @@
 <Changelog>
 
 * `v0.20.0`: Introduced `where` config
-<<<<<<< HEAD
-* `v0.21.0`: Introduced `config` property for tests
-=======
-* `v0.21.0`: Reimplemented `where` config with `get_where_subquery` macro
->>>>>>> f07a23b1
+* `v0.21.0`: Introduced `config` property for tests. Reimplemented `where` config with `get_where_subquery` macro
 
 </Changelog>
 
