david_krevitt:
  name: David Krevitt
  job_title: Marketing
  image_url: /img/blog/authors/dkrevitt.jpg
  organization: dbt Labs
  description: Laziness is a virtue
  links:
    - url: https://twitter.com/dkrevitt
      icon: fa-twitter

jason_ganz:
  name: Jason Ganz
  job_title: Developer Experience
  organization: dbt Labs
  image_url: /img/blog/authors/jasnonaz.jpeg
  links:
    - url: https://twitter.com/jasnonaz
      icon: fa-twitter

sanjana_sen:
  name: Sanjana Sen
  job_title: Analytics Engineer
  organization: dbt Labs
  image_url: /img/blog/authors/sanjana.png
  links:
    - url: https://twitter.com/sqlsanj
      icon: fa-twitter

lauren_craigie:
  name: Lauren Craigie
  job_title: Product Marketing
  organization: dbt Labs
  image_url: /img/blog/authors/craigie.png
  links:
    - url: https://twitter.com/crai_fish
      icon: fa-twitter

andrew_escay:
  name: Andrew Escay
  job_title: Analytics Engineer
  organization: dbt Labs
  image_url: /img/blog/authors/aescay.jpeg
  links:
    - url: https://twitter.com/_aescay
      icon: fa-twitter

jess_williams:
  name: Jess Williams
  job_title: Head of Professional Services
  organization: dbt Labs
  image_url: /img/blog/authors/jess.png
  links:
    - url: https://www.linkedin.com/in/jessdwilliams/
      icon: fa-linkedin

pat_kearns:
  name: Pat Kearns
  job_title: Senior Analytics Engineer
  organization: dbt Labs
  image_url: /img/blog/authors/pkearns.png
  links:
    - url: https://www.linkedin.com/in/pat-kearns/
      icon: fa-linkedin

amy_chen:
  name: Amy Chen
  job_title: Senior Partner Engineer
  organization: dbt Labs
  image_url: /img/blog/authors/achen.png
  links:
    - url: https://www.linkedin.com/in/yuanamychen/
      icon: fa-linkedin

joel_labes:
  name: Joel Labes
  job_title: Senior Developer Experience Advocate
  organization: dbt Labs
  image_url: /img/blog/authors/jlabes.png
  links:
    - url: https://www.linkedin.com/in/joel-labes/
      icon: fa-linkedin
    - url: https://twitter.com/joellabes
      icon: fa-twitter

claire_carroll:
  name: Claire Carroll
  job_title: Analytics Engineer
  organization: analyticsengineers.club
  image_url: /img/blog/authors/claire.jpeg
  links:
    - url: https://twitter.com/clairebcarroll
      icon: fa-twitter
    - url: https://github.com/clrcrl
      icon: fa-github
    - url: https://www.linkedin.com/in/clrcrl/
      icon: fa-linkedin

dave_connors:
  name: Dave Connors
  job_title: Analytics Engineer
  organization: dbt Labs
  image_url: /img/blog/authors/dconnors.jpeg
  links:
    - url: https://github.com/dave-connors-3
      icon: fa-github
    - url: https://www.linkedin.com/in/daveconnors3/
      icon: fa-linkedin

ross_turk:
  name: Ross Turk
  job_title: VP Marketing
  organization: Datakin
  image_url: /img/blog/authors/ross-turk.png
  links:
    - url: https://mobile.twitter.com/rossturk
      icon: fa-twitter
    - url: https://github.com/rossturk
      icon: fa-github

sung_chung:
  name: Sung Won Chung
  job_title: Solutions Architect
  organization: dbt Labs
  image_url: /img/blog/authors/sung.jpeg
  links:
    - url: https://www.linkedin.com/in/sungwonchung1/
      icon: fa-linkedin

seth_rosen:
  name: Seth Rosen
  job_title: Co-Founder & CEO
  organization: TopCoat Data
  description: Seth Rosen is co-founder and CEO of TopCoat Data - a platform for helping organizations build analytical applications. Prior to founding TopCoat, Seth helped companies of all sizes build custom data apps on top of the modern data stack through his consultancy, Hashpath. When he’s not tweeting and thinking about data, he’s tweeting while parenting two toddlers.
  image_url: /img/blog/authors/seth-rosen.jpeg
  links:
    - url: https://twitter.com/sethrosen
      icon: fa-twitter
    - url: https://www.linkedin.com/in/sdrosen/
      icon: fa-linkedin

donny_flynn:
  name: Donny Flynn
  job_title: Customer Data Architect
  organization: Census
  description: Donny Flynn is a customer data architect at Census - a reverse ETL product that helps companies operationalize analytics. Prior to joining Census, Donny built out the data stack at Owner and led a data team at Chiper. When not doing data work, he's most likely watching Chicago sports.
  image_url: /img/blog/authors/dflynn.jpeg
  links:
    - url: https://twitter.com/donmandonguy
      icon: fa-twitter
    - url: https://www.linkedin.com/in/donny-flynn-578149a4/
      icon: fa-linkedin

izzy_erekson:
  name: Izzy Erekson
  job_title: Solutions Architect
  organization: dbt Labs
  image_url: /img/blog/authors/izzy.jpeg

nate_sooter:
  name: Nate Sooter
  job_title: Manager of BI Operations
  organization: Smartsheet
  image_url: /img/blog/authors/nate-sooter.jpeg
  links:
    - url: https://twitter.com/natesooter
      icon: fa-twitter
    - url: https://www.linkedin.com/in/nathansooter
      icon: fa-linkedin

kira_furuichi:
  name: Kira Furuichi
  job_title: Technical Writer
  organization: dbt Labs
  image_url: /img/blog/authors/kira-furuichi.png
  links:
    - url: https://www.linkedin.com/in/kira-furuichi/
      icon: fa-linkedin

simon_podhajsky:
  name: Simon Podhajsky
  job_title: Data Lead
  organization: iLife Technologies
  description: >
    Simon Podhajsky is a lapsed neuroscientist turned data everything at iLife 
    Technologies, a startup that seeks to digitize the life insurance agency.
  image_url: /img/blog/authors/simon-podhajsky.jpeg
  links:
    - url: https://www.linkedin.com/in/simonpodhajsky/
      icon: fa-linkedin
    - url: https://twitter.com/sim_pod
      icon: fa-twitter

viraj_parekh:
  name: Viraj Parekh
  job_title: Field CTO
  organization: Astronomer
  image_url: /img/blog/authors/viraj-parekh.jpeg
  links:
    - url: https://www.linkedin.com/in/viraj-parekh-46114689/
      icon: fa-linkedin

josh_fell:
  name: Josh Fell
  job_title: Ecosystem Engineer
  organization: Astronomer
  image_url: /img/blog/authors/josh-fell.jpeg
  links:
    - url: https://www.linkedin.com/in/josh-fell/
      icon: fa-linkedin
      
simo_tumelius:
  name: Simo Tumelius
  job_title: Freelance Data and Analytics Engineer
  image_url: /img/blog/authors/simo-tumelius.jpeg
  links:
    - url: https://www.linkedin.com/in/simo-tumelius-00a27a162/
      icon: fa-linkedin
     
matt_winkler:
  name: Matt Winkler
  job_title: Senior Solutions Architect
  organization: dbt Labs
  description: Matt is an ex-data scientist who chose to embrace the simplicity of using SQL to manage and testing data pipelines with dbt. He previously worked as a hands-on ML practitioner, and consulted with Fortune 500 clients to build and maintain ML Ops pipelines using (mostly) AWS Sagemaker. He lives in the Denver area, and you can say hello on dbt Slack or on LinkedIn.
  image_url: /img/blog/authors/matt-winkler.jpeg
  links:
    - url: https://www.linkedin.com/in/matt-winkler-4024263a/

jonathan_natkins:
  name: Jon "Natty" Natkins
  job_title: Regional Director, Solutions Architecture
  organization: dbt Labs
  description: Natty also writes about startups, equity, data, and more in his Substack called [Semi-Structured](http://semistructured.substack.com/).
  image_url: /img/blog/authors/jonathan-natkins.jpeg
  links:
    - url: https://www.linkedin.com/in/nattyice/
      icon: fa-linkedin
    - url: https://twitter.com/nattyice
      icon: fa-twitter

lauren_benezra:
  name: Lauren Benezra
  job_title: Analytics Engineer
  organization: dbt Labs
  image_url: /img/blog/authors/lauren-benezra.jpeg
  links:
    - url: https://www.linkedin.com/in/lbenezra/
      icon: fa-linkedin

christine_berger:
  name: Christine Berger
  job_title: Senior Analytics Engineer
  organization: dbt Labs
  image_url: /img/blog/authors/christine-berger.jpeg

grace_goheen:
  name: Grace Goheen
  job_title: Analytics Engineer
  organization: dbt Labs
  image_url: /img/blog/authors/grace-goheen.jpeg
  links:
    - url: https://www.linkedin.com/in/gracegoheen/
      icon: fa-linkedin

jeremy_cohen:
  name: Jeremy Cohen
  job_title: Product Manager
  organization: dbt Labs
<<<<<<< HEAD
  description: Natty also writes about startups, equity, data, and more in his Substack called [Semi-Structured](http://semistructured.substack.com/).
  image_url: /img/blog/authors/jonathan-natkins.jpeg
  links:
    - url: https://www.linkedin.com/in/nattyice/
      icon: fa-linkedin
    - url: https://twitter.com/nattyice
      icon: fa-twitter

callum_mccann:
  name: Callum McCann
  job_title: Senior Developer Experience Advocate
  organization: dbt Labs
  description: Callum works on metrics and is either talking about that or obsessing about his dog. 
  image_url: /img/blog/authors/callum-mccann.jpg
  links:
    - url: https://www.linkedin.com/in/callum-mccann-38628a89/
      icon: fa-linkedin
    - url: https://twitter.com/callumpmccann
      icon: fa-twitter
=======
  image_url: /img/blog/authors/jerco.jpeg


doug_beatty:
  name: Doug Beatty
  job_title: Senior Developer Experience Advocate
  organization: dbt Labs
  image_url: /img/blog/authors/dbeatty.jpeg
>>>>>>> 20807108
<|MERGE_RESOLUTION|>--- conflicted
+++ resolved
@@ -265,14 +265,13 @@
   name: Jeremy Cohen
   job_title: Product Manager
   organization: dbt Labs
-<<<<<<< HEAD
-  description: Natty also writes about startups, equity, data, and more in his Substack called [Semi-Structured](http://semistructured.substack.com/).
-  image_url: /img/blog/authors/jonathan-natkins.jpeg
-  links:
-    - url: https://www.linkedin.com/in/nattyice/
-      icon: fa-linkedin
-    - url: https://twitter.com/nattyice
-      icon: fa-twitter
+  image_url: /img/blog/authors/jerco.jpeg
+
+doug_beatty:
+  name: Doug Beatty
+  job_title: Senior Developer Experience Advocate
+  organization: dbt Labs
+  image_url: /img/blog/authors/dbeatty.jpeg
 
 callum_mccann:
   name: Callum McCann
@@ -284,14 +283,4 @@
     - url: https://www.linkedin.com/in/callum-mccann-38628a89/
       icon: fa-linkedin
     - url: https://twitter.com/callumpmccann
-      icon: fa-twitter
-=======
-  image_url: /img/blog/authors/jerco.jpeg
-
-
-doug_beatty:
-  name: Doug Beatty
-  job_title: Senior Developer Experience Advocate
-  organization: dbt Labs
-  image_url: /img/blog/authors/dbeatty.jpeg
->>>>>>> 20807108
+      icon: fa-twitter