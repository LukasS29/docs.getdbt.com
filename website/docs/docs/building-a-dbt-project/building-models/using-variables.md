---
title: "Using variables"
id: "using-variables"
---

dbt provides a mechanism, [variables](reference/dbt-jinja-functions/var), to provide data to models for
compilation. Variables can be used to [configure timezones](https://github.com/dbt-labs/snowplow/blob/0.3.9/dbt_project.yml#L22),
[avoid hardcoding table names](https://github.com/dbt-labs/quickbooks/blob/v0.1.0/dbt_project.yml#L23)
or otherwise provide data to models to configure how they are compiled.

To use a variable in a model, hook, or macro, use the `{{ var('...') }}` function. More information on the `var` function can be found [here](/reference/dbt-jinja-functions/var).

Variables can be defined in two ways:

1. In the `dbt_project.yml` file
2. On the command line

### Defining variables in `dbt_project.yml`

:::info New in v0.17.0

The syntax for specifying vars in the `dbt_project.yml` file has changed in
<<<<<<< HEAD
dbt v0.17.0. See the [migration guide](/guides/migration/versions/upgrading-to-0-17-0)
=======
dbt v0.17.0. See the [migration guide](/guides/migration/versions)
>>>>>>> 58105fa4
for more information on these changes.

:::

To define variables in a dbt project, add a `vars` config to your `dbt_project.yml` file.
These `vars` can be scoped globally, or to a specific package imported in your
project.

<File name='dbt_project.yml'>

```yaml
name: my_dbt_project
version: 1.0.0

config-version: 2

vars:
  # The `start_date` variable will be accessible in all resources
  start_date: '2016-06-01'

  # The `platforms` variable is only accessible to resources in the my_dbt_project project
  my_dbt_project:
    platforms: ['web', 'mobile']

  # The `app_ids` variable is only accessible to resources in the snowplow package
  snowplow:
    app_ids: ['marketing', 'app', 'landing-page']

models:
    ...
```

</File>

### Defining variables on the command line

The `dbt_project.yml` file is a great place to define variables that rarely
change. Other types of variables, like date ranges, will change frequently. To
define (or override) variables for a run of dbt, use the `--vars` command line
option. In practice, this looks like:

```
$ dbt run --vars '{"key": "value"}'
```

The `--vars` argument accepts a YAML dictionary as a string on the command line.
YAML is convenient because it does not require strict quoting as with JSON.

Both of the following are valid and equivalent:

```
$ dbt run --vars '{"key": "value", "date": 20180101}'
$ dbt run --vars '{key: value, date: 20180101}'
```

If only one variable is being set, the brackets are optional, eg:

```
$ dbt run --vars 'key: value'
```

You can find more information on defining dictionaries with YAML [here](https://github.com/Animosity/CraftIRC/wiki/Complete-idiot%27s-introduction-to-yaml).

### Variable precedence

Variables defined with the `--vars` command line argument override variables
defined in the `dbt_project.yml` file. They are globally scoped and will be
accessible to all packages included in the project.

The order of precedence for variable declaration is as follows (highest priority first):

1. The variables defined on the command line with `--vars`.
3. The package-scoped variable declaration in the `dbt_project.yml` file
2. The global variable declaration in the `dbt_project.yml` file.
4. The variable's default argument (if one is provided).

If dbt is unable to find a definition for a variable after checking these four places, then a compilation error will be raised.<|MERGE_RESOLUTION|>--- conflicted
+++ resolved
@@ -20,11 +20,7 @@
 :::info New in v0.17.0
 
 The syntax for specifying vars in the `dbt_project.yml` file has changed in
-<<<<<<< HEAD
-dbt v0.17.0. See the [migration guide](/guides/migration/versions/upgrading-to-0-17-0)
-=======
 dbt v0.17.0. See the [migration guide](/guides/migration/versions)
->>>>>>> 58105fa4
 for more information on these changes.
 
 :::
