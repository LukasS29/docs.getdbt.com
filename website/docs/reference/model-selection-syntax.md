--- conflicted
+++ resolved
@@ -89,17 +89,12 @@
 $ dbt run --models finance.base.*  # run all of the models in models/finance/base
 ```
 
-<<<<<<< HEAD
 ## Set Operators
 
 ### Unions
 Providing multiple space-delineated arguments to the `--models`, `--exclude`, or `--selector` flags selects
 the union of them all. If a resource is included in at least one selector, it will be 
 included in the final set.
-=======
-### The "tag:" operator
-The `tag:` prefix is used to select models that match a specified [tag](resource-configs/tags) .
->>>>>>> bfa87240
 
 ### Intersections
 <Changelog>New in v0.18.0</Changelog>
@@ -150,7 +145,7 @@
 syntax `method:value`.
 
 ### The "tag" method
-The `tag` method is used to select models that match a specified [tag](tags) .
+The `tag:` method is used to select models that match a specified [tag](resource-configs/tags).
 
 ```bash
 $ dbt run --models tag:nightly    # run all models with the `nightly` tag
