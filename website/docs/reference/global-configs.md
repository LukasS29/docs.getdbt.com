--- conflicted
+++ resolved
@@ -105,11 +105,7 @@
 
 <VersionBlock firstVersion="1.1">
 
-<<<<<<< HEAD
-Supply the `-x` or `--fail-fast` flag to `dbt run` to make dbt exit immediately if a single resource fails to build. If other models are in-progress when the first model fails, then dbt will terminate the connections for these still-running models. 
-=======
 ### Cache database objects for selected resource
->>>>>>> 5852c2b7
 
 :::caution Experimental config flag
 This should be considered an _unstable_ config flag because it is experimental and subject to change. We reserve the right to make breaking changes to this config flag.
