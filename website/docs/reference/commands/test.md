--- conflicted
+++ resolved
@@ -5,15 +5,7 @@
 
 `dbt test` runs tests defined on models, sources, snapshots, and seeds. It expects that you have already created those resources through the appropriate commands.
 
-<<<<<<< HEAD
-<<<<<<< HEAD
-The tests to run can be selected using the `--models` flag discussed [here](node-selection/syntax).
-=======
 The tests to run can be selected using the `--select` flag discussed [here](node-selection/syntax).
->>>>>>> 0d0f94e87e138f3d13ad645c0b493bcf540fe8cb
-=======
-The tests to run can be selected using the `--select` flag discussed [here](node-selection/syntax).
->>>>>>> a5815663
 
 ```bash
 # run tests for one_specific_model
