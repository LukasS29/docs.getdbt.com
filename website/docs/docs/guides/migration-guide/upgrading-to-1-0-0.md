--- conflicted
+++ resolved
@@ -42,6 +42,7 @@
 
 ### Installation
 
+- [Installation docs](install/overview) reflects adapter-specific installations
 - `pip install dbt` is no longer supported, and will raise an explicit error. Install the specific adapter plugin you need as `pip install dbt-<adapter>`.
 - `brew install dbt` is no longer supported. Install the specific adapter plugin you need (among Postgres, Redshift, Snowflake, or BigQuery) as `brew install dbt-<adapter>`.
 - Removed official support for python 3.6, which is reaching end of life on December 23, 2021
@@ -72,24 +73,4 @@
 - [Parsing](parsing): partial parsing and static parsing have been turned on by default.
 - [Global configs](global-configs) have been standardized. Related updates to [global CLI flags](global-cli-flags) and [`profiles.yml`](profiles.yml).
 - [The `init` command](init) has a whole new look and feel. It's no longer just for first-time users.
-<<<<<<< HEAD
-
-## Selection
-- Add `result:<status>` subselectors for smarter reruns when dbt models have errors and tests fail. See examples: [Pro-tips for Workflows](/docs/guides/best-practices.md#pro-tips-for-workflows)
-
-### Elsewhere in Core
-- [model-paths](model-paths) have replaced `source-paths` in `dbt-project.yml.
-- [seed-paths](seed-paths) have replaced `data-paths` in `dbt-project.yml with a default value of `seeds`.
-- The default value of [test-paths](test-paths) has been updated to be the plural `tests`.
-- The default value of [analysis-paths](analysis-paths) has been updated to be the plural `analyses`.
-- The [packages-install-path](packages-install-path) was updated from `modules-path`.  Additionally the default value is now `dbt-packages` instead of `dbt-modules`.  You may need to update this value in [`clean-targets`](clean-targets).
-- Default for `quote-columns` is now `True` for all adapters other than Snowflake.
-
-### Plugins
-- [dbt RPC Server](rpc) has been split out from `dbt-core` and is now packaged separately. Its functionality will be fully deprecated by the end of 2022, in favor of a new dbt Server.
-- **BigQuery:** Support for [ingestion-time-partitioned tables](creating-date-partitioned-tables) has been deprecated. Use `partition_by` and incremental modeling strategies instead.
-- [Install](install/overview) reflects adapter-specific installations
-- [Redshift](redshift-profile), [Snowflake](snowflake-profile), and [BigQuery](bigquery-profile) profiles reflect new locations 
-=======
-- Add `result:<status>` subselectors for smarter reruns when dbt models have errors and tests fail. See examples: [Pro-tips for Workflows](/docs/guides/best-practices.md#pro-tips-for-workflows)
->>>>>>> 849d7c46
+- Add `result:<status>` subselectors for smarter reruns when dbt models have errors and tests fail. See examples: [Pro-tips for Workflows](/docs/guides/best-practices.md#pro-tips-for-workflows)