---
title: "env_var"
id: "env_var"
---

The `env_var` function can be used to incorporate Environment Variables from the system into your dbt project. This `env_var` function can be used in your `profiles.yml` file, the `dbt_project.yml` file, the `sources.yml` file, your `schema.yml` files, and in model `.sql` files. Essentially `env_var` is available anywhere dbt processes jinja code.

When used in a `profiles.yml` file (to avoid putting credentials on a server), it can be used like this:

<File name='profiles.yml'>

```yaml
profile:
  target: prod
  outputs:
    prod:
      type: postgres
      host: 127.0.0.1
      # IMPORTANT: Make sure to quote the entire Jinja string here
      user: "{{ env_var('DBT_USER') }}"
      password: "{{ env_var('DBT_PASSWORD') }}"
      ....
```

</File>

If the `DBT_USER` and `DBT_PASSWORD` environment variables are present when dbt is invoked, then these variables will be pulled into the profile as expected. If any environment variables are not set, then dbt will raise a compilation error.

:::caution Quoting, Curly Brackets, & You

Be sure to quote the entire jinja string (as shown above), or else the yaml parser will be confused by the Jinja curly brackets.

:::

`env_var` accepts a second, optional argument for default value, like so:

<File name='dbt_project.yml'>

```yaml
...
models:
  jaffle_shop:
    +materialized: "{{ env_var('DBT_MATERIALIZATION', 'view') }}"
```

</File>

 This can be useful to avoid compilation errors when the environment variable isn't available.

### Special env var prefixes

<Changelog>

  - **v0.19.0:** Introduced `DBT_ENV_CUSTOM_ENV_` prefix and artifact `metadata.env`
  - **v0.21.0:** Introduced `DBT_ENV_SECRET_` and log scrubbing

</Changelog>

If environment variables are named with one of two prefixes, it will have special behavior in dbt:
- `DBT_ENV_CUSTOM_ENV_`: Any env var named with this prefix will be included in [dbt artifacts](dbt-artifacts#common-metadata), in a `metadata.env` dictionary, with its prefix-stripped name as its key.
<<<<<<< HEAD
- `DBT_ENV_SECRET_`: Any env var named with this prefix will be scrubbed from dbt logs and replaced with `*****`, any time its value appears in those logs (even if the env var was not called directly). While dbt already avoids logging database credentials, this is useful for other types of secrets, such as git tokens for [private packages](package-management#private-packages), or AWS keys for querying data in S3.
=======
- `DBT_ENV_SECRET_`: Any env var named with this prefix will be scrubbed from dbt logs and replaced with `*****`, any time its value appears in those logs (even if the env var was not called directly). While dbt already avoids logging database credentials, this is useful for other types of secrets, such as git tokens for [private packages](package-management#private-packages), or AWS keys for querying data in S3.

:::info dbt Cloud Usage
If you are using dbt Cloud, you must adhere to the naming conventions for environment variables. Environment variables in dbt Cloud must be prefixed with `DBT_` (including `DBT_ENV_CUSTOM_ENV_` or `DBT_ENV_SECRET_`). Environment variables keys are uppercased and case sensitive. When referencing `{{env_var('DBT_KEY')}}` in your project's code, the key must match exactly the variable defined in dbt Cloud's UI.
:::
>>>>>>> a5815663
<|MERGE_RESOLUTION|>--- conflicted
+++ resolved
@@ -58,12 +58,8 @@
 
 If environment variables are named with one of two prefixes, it will have special behavior in dbt:
 - `DBT_ENV_CUSTOM_ENV_`: Any env var named with this prefix will be included in [dbt artifacts](dbt-artifacts#common-metadata), in a `metadata.env` dictionary, with its prefix-stripped name as its key.
-<<<<<<< HEAD
-- `DBT_ENV_SECRET_`: Any env var named with this prefix will be scrubbed from dbt logs and replaced with `*****`, any time its value appears in those logs (even if the env var was not called directly). While dbt already avoids logging database credentials, this is useful for other types of secrets, such as git tokens for [private packages](package-management#private-packages), or AWS keys for querying data in S3.
-=======
 - `DBT_ENV_SECRET_`: Any env var named with this prefix will be scrubbed from dbt logs and replaced with `*****`, any time its value appears in those logs (even if the env var was not called directly). While dbt already avoids logging database credentials, this is useful for other types of secrets, such as git tokens for [private packages](package-management#private-packages), or AWS keys for querying data in S3.
 
 :::info dbt Cloud Usage
 If you are using dbt Cloud, you must adhere to the naming conventions for environment variables. Environment variables in dbt Cloud must be prefixed with `DBT_` (including `DBT_ENV_CUSTOM_ENV_` or `DBT_ENV_SECRET_`). Environment variables keys are uppercased and case sensitive. When referencing `{{env_var('DBT_KEY')}}` in your project's code, the key must match exactly the variable defined in dbt Cloud's UI.
-:::
->>>>>>> a5815663
+:::