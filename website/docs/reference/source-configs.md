---
title: Source configurations
id: source-configs
---

## Available configurations

Sources only support one configuration, [`enabled`](enabled).

### General configurations

<Tabs
  groupId="config-languages"
  defaultValue="project-yaml"
  values={[
    { label: 'Project file', value: 'project-yaml', },
    { label: 'Property file', value: 'property-yaml', },
  ]
}>

<TabItem value="project-yaml">

<File name='dbt_project.yml'>

```yaml
sources:
  [<resource-path>](resource-path):
    [+](plus-prefix)[enabled](enabled): true | false

```

</File>

</TabItem>


<TabItem value="property-yaml">

<VersionBlock firstVersion="1.1">

<File name='models/properties.yml'>

```yaml
version: 2

sources:
  - name: [<source-name>]
    [config](resource-properties/config):
      [enabled](enabled): true | false
    tables:
      - name: [<source-table-name>]
        [config](resource-properties/config):
          [enabled](enabled): true | false

```

</File>

</VersionBlock>

</TabItem>

</Tabs>

## Configuring sources

<VersionBlock firstVersion="1.1">

Sources can be configured via a `config:` block within their `.yml` definitions, or from the `dbt_project.yml` file under the `sources:` key. This configuration is most useful for configuring sources imported from [a package](package-management). You can disable sources imported from a package to prevent them from rendering in the documentation, or to prevent [source freshness checks](using-sources#snapshotting-source-data-freshness) from running on source tables imported from packages.

</VersionBlock>

<VersionBlock lastVersion="1.0">

Sources can be configured from the `dbt_project.yml` file under the `sources:` key. This configuration is most useful for configuring sources imported from [a package](package-management). You can disable sources imported from a package to prevent them from rendering in the documentation, or to prevent [source freshness checks](using-sources#snapshotting-source-data-freshness) from running on source tables imported from packages.

Unlike other resource types, sources do not yet support a `config` property. It is not possible to (re)define source configs hierarchically across multiple yaml files.

</VersionBlock>

### Examples
#### Disable all sources imported from a package
To apply a configuration to all sources included from a [package](package-management),
state your configuration under the [project name](project-configs/name.md) in the
`sources:` config as a part of the resource path.


<File name='dbt_project.yml'>

```yml
sources:
  events:
    +enabled: false
```

</File>


<VersionBlock firstVersion="1.1">

#### Conditionally enable a single source

When defining a source, you can disable the entire source, or specific source tables, using the inline `config` property:

<File name='models/sources.yml'>

```yml
version: 2

sources:
  - name: my_source
    config:
      enabled: true
    tables:
      - name: my_source_table  # enabled
      - name: ignore_this_one  # not enabled
        config:
          enabled: false
```

</File>

You can configure specific source tables, and use [variables](dbt-jinja-functions/var) as the input to that configuration:
 
<File name='models/sources.yml'>

```yml
version: 2

sources:
  - name: my_source
    tables:
      - name: my_source_table
        config:
          enabled: "{{ var('my_source_table_enabled', false) }}"
```

</File>

</VersionBlock>

#### Disable a single source from a package

To disable a specific source from another package, qualify the resource path for your configuration with both a package name and a source name. In this case, we're disabling the `clickstream` source from the `events` package.

<File name='dbt_project.yml'>

```yml
sources:
  events:
    clickstream:
      +enabled: false
```

</File>

<<<<<<< HEAD
Similarly, you can disable a specific <Term id="table" /> from a source by qualifying the
resource path with a package name, source name, and table name:
=======
Similarly, you can disable a specific table from a source by qualifying the resource path with a package name, source name, and table name:
>>>>>>> 7c41ee95

<File name='dbt_project.yml'>

```yml
sources:
  events:
    clickstream:
      pageviews:
        +enabled: false
```

</File>


## Example source configuration
The following is a valid source configuration for a project with:
* `name: jaffle_shop`
* A package called `events` containing multiple source tables


<File name='dbt_project.yml'>

```yml
name: jaffle_shop
config-version: 2
...
sources:
  # project names
  jaffle_shop:
    +enabled: true

  events:
    # source names
    clickstream:
      # table names
      pageviews:
        +enabled: false
      link_clicks:
        +enabled: true
```

</File><|MERGE_RESOLUTION|>--- conflicted
+++ resolved
@@ -154,12 +154,7 @@
 
 </File>
 
-<<<<<<< HEAD
-Similarly, you can disable a specific <Term id="table" /> from a source by qualifying the
-resource path with a package name, source name, and table name:
-=======
 Similarly, you can disable a specific table from a source by qualifying the resource path with a package name, source name, and table name:
->>>>>>> 7c41ee95
 
 <File name='dbt_project.yml'>
 
