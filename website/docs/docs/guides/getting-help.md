--- conflicted
+++ resolved
@@ -44,10 +44,7 @@
 - If you think you've found a bug, please report it on the relevant GitHub repo (e.g. [dbt repo](https://github.com/dbt-labs/dbt), [dbt-utils repo](https://github.com/dbt-labs/dbt-utils))
 - If you are looking for an opinionated answer (e.g. "What's the best approach to X?", "Why is Y done this way?"), then, feel free to join our [Slack community](https://community.getdbt.com/) and ask it in the correct channel:
     * **#advice-dbt-for-beginners:** A great channel if you're getting started with dbt and want to understand how it works.
-<<<<<<< HEAD
     * **#advice-dbt-for-power-users:** If you’re hitting an error in dbt that you don’t understand, let us know here.
-=======
->>>>>>> aae26f93
     * **#advice-data-modeling:** This channel is most useful when wanting to ask questions about data model design, SQL patterns, and testing.
     * **#dbt-suggestions:** Got an idea for dbt? This is the place!
     * Other channels: We're adding new channels all the time — please take a moment to browse the channels to see if there is a better fit
