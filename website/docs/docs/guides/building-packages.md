---
title: "Building a dbt package" # to do: update this to creating
id: "building-packages"
---

## Assumed knowledge
This article assumes you are familiar with:
- [packages](package-management)
- administering a repository on GitHub
- [semantic versioning](https://semver.org/)

Heads up — developing a package is an **advanced use of dbt**. If you're new to the tool, we recommend that you first use the product for your own company's analytics before attempting to create a package.

## 1. Assess whether a package is the right solution
Packages typically contain either:
- macros that solve a particular analytics engineering problem — for example, [auditing the results of a query](https://hub.getdbt.com/dbt-labs/audit_helper/latest/), [generating code](https://hub.getdbt.com/dbt-labs/codegen/latest/), or [adding additional schema tests to a dbt project](https://hub.getdbt.com/calogica/dbt_expectations/latest/).
- models for a common dataset — for example a dataset for software products like [MailChimp](https://hub.getdbt.com/fivetran/mailchimp/latest/) or [Snowplow](https://hub.getdbt.com/dbt-labs/snowplow/latest/), or even models for metadata about your data stack like [Snowflake query spend](https://hub.getdbt.com/gitlabhq/snowflake_spend/latest/) and [the artifacts produced by `dbt run`](https://hub.getdbt.com/tailsdotcom/dbt_artifacts/latest/). In general, there should be a shared set of industry-standard metrics that you can model (e.g. email open rate).

Packages are _not_ a good fit for sharing models that contain business-specific logic, for example, writing code for marketing attribution, or monthly recurring revenue. Instead, consider sharing a blog post and a link to a sample repo, rather than bundling this code as a package (here's our blog post on [marketing attribution](https://blog.getdbt.com/modeling-marketing-attribution/) as an example).

## 2. Create your new project
:::note Using the CLI for package development
We tend to use the CLI for package development. The development workflow often involves installing a local copy of your package in another dbt project — at present dbt Cloud is not designed for this workflow.
:::

1. Use the [dbt init](init) command to create a new dbt project, which will be your package:
```shell
$ dbt init [package_name]
```
2. Create a public GitHub¹ repo, named `dbt-<package-name>`, e.g. `dbt-mailchimp`. Follow the GitHub instructions to link this to the dbt project you just created.
3. Update the `name:` of the project in `dbt_project.yml` to your package name, e.g. `mailchimp`.
4. Define the allowed dbt versions by using the [`require-dbt-version` config](require-dbt-version).

¹Currently, our package registry only supports packages that are hosted in GitHub.

## 3. Develop your package
We recommend that first-time package authors first develop macros and models for use in their own dbt project. Once your new package is created, you can get to work on moving them across, implementing some additional package-specific design patterns along the way.

When working on your package, we often find it useful to install a local copy of the package in another dbt project — this workflow is described [here](https://discourse.getdbt.com/t/contributing-to-an-external-dbt-package/657).

### Follow our best practices
_Modeling packages only_

Use our [dbt coding conventions](https://github.com/dbt-labs/corp/blob/master/dbt_style_guide.md), our article on [how we structure our dbt projects](https://discourse.getdbt.com/t/how-we-structure-our-dbt-projects/355), and our [best practices](best-practices) for all of our advice on how to build your dbt project.

This is where it comes in especially handy to have worked on your own dbt project previously.

### Make the location of raw data configurable
_Modeling packages only_

Not every user of your package is going to store their Mailchimp data in a schema named `mailchimp`. As such, you'll need to make the location of raw data configurable.

We recommend using [sources](using-sources) and [variables](using-variables) to achieve this. Check out [this package](https://github.com/fivetran/dbt_facebook_ads_source/blob/master/models/src_facebook_ads.yml#L5-L6) for an example — notably, the README [includes instructions](https://github.com/fivetran/dbt_facebook_ads_source#configuration) on how to override the default schema from a `dbt_project.yml` file.

### Install upstream packages from hub.getdbt.com

If your package relies on another package (for example, you use some of the cross-database macros from [dbt-utils](https://hub.getdbt.com/dbt-labs/dbt_utils/latest/)), we recommend you install the package from [hub.getdbt.com](https://hub.getdbt.com), specifying a version range like so:

<File name='packages.yml'>

```yaml
packages:
  - package: dbt-labs/dbt_utils
    version: [">0.6.5", "0.7.0"]
```

</File>

When packages are installed from hub.getdbt.com, dbt is able to handle duplicate dependencies.

### Implement cross-database compatibility

Many SQL functions are specific to a particular database. For example, the function name and order of arguments to calculate the difference between two dates varies between Redshift, Snowflake and BigQuery, and no similar function exists on Postgres!

If you wish to support multiple warehouses, we have a number of tricks up our sleeve:
<<<<<<< HEAD
- We've written a number of macros that compile to valid SQL snippets on each of our [fully supported databases](available-adapters) – check them out [here](https://github.com/fishtown-analytics/dbt-utils#cross-database). Where possible, leverage these macros.
- If you need to implement cross-database compatibility for one of your macros, use the [`adapter.dispatch` macro](dispatch) to achieve this. Check out the cross-database macros in dbt-utils for examples.
=======
- We've written a number of macros that compile to valid SQL snippets on each of our [fully supported databases](available-adapters) – check them out [here](https://github.com/dbt-labs/dbt-utils#cross-database). Where possible, leverage these macros.
- If you need to implement cross-database compatibility for one of your macros, use the [`adapter.dispatch` macro](dbt-jinja-functions/adapter#dispatch) to achieve this. Check out the cross-database macros in dbt-utils for examples.
>>>>>>> 042556f9
- If you're working on a modeling package, you may notice that you need write different models for each warehouse (for example, if the EL tool you are working with stores data differently on each warehouse). In this case, you can write different versions of each model, and use the [`enabled` config](enabled), in combination with [`target.type`](dbt-jinja-functions/target) to enable the correct models — check out [this package](https://github.com/fivetran/dbt_facebook_ads_creative_history/blob/master/dbt_project.yml#L11-L16) as an example.


If your package has only been written to work for one data warehouse, make sure you document this in your package README.

### Use specific model names
_Modeling packages only_

Many datasets have a concept of a "user" or "account" or "session". To make sure things are unambiguous in dbt, prefix all of your models with `[package_name]_`. For example, `mailchimp_campaigns.sql` is a good name for a model, whereas `campaigns.sql` is not.

### Default to views
_Modeling packages only_

dbt makes it possible for users of your package to override your model materialization settings. In general, default to materializing models as `view`s instead of `table`s.

The major exception to this is when working with data sources that benefit from incremental modeling (for example, web page views). Implementing incremental logic on behalf of your end users is likely to be helpful in this case.
### Test and document your package
It's critical that you [test](building-a-dbt-project/tests) your models and sources. This will give your end users confidence that your package is actually working on top of their dataset as intended.

Further, adding [documentation](documentation) via descriptions will help communicate your package to end users, and benefit their stakeholders that use the outputs of this package.
### Include useful GitHub artifacts
Over time, we've developed a set of useful GitHub artifacts that make administering our packages easier for us. In particular, we ensure that we include:
- A useful README, that has:
    - installation instructions that refer to the latest version of the package on hub.getdbt.com, and includes any configurations requires ([example](https://github.com/dbt-labs/segment))
    - Usage examples for any macros ([example](https://github.com/dbt-labs/dbt-audit-helper#macros))
    - Descriptions of the main models included in the package ([example](https://github.com/dbt-labs/snowplow))
- GitHub templates, including PR templates and issue templates ([example](https://github.com/dbt-labs/dbt-audit-helper/tree/master/.github))

## 4. Add integration tests
_Optional_

We recommend that you implement integration tests to confirm that the package works as expected — this is an even _more_ advanced step, so you may find that you build up to this.

This pattern can be seen most packages, including  the [`audit-helper`](https://github.com/dbt-labs/dbt-audit-helper/tree/master/integration_tests) and [`snowplow`](https://github.com/dbt-labs/snowplow/tree/master/integration_tests) packages.

As a rough guide:

1. Create a subdirectory named `integration_tests`
2. In this subdirectory, create a new dbt project — you can use the `dbt init` command to do this. However, our preferred method is to copy the files from an existing `integration_tests` project, like the ones [here](https://github.com/dbt-labs/dbt-codegen/tree/HEAD/integration_tests) (removing the contents of the `macros`, `models` and `tests` folders since they are project-specific)
2. Install the package in the `integration_tests` subdirectory by using the `local` syntax, and then running `dbt deps`

<File name='packages.yml'>

```yml
packages:
    - local: ../ # this means "one directory above the current directory"
```

</File>

4. Add resources to the package (seeds, models, tests) so that you can successfully run your project, and compare the output with what you expect. The exact appraoch here will vary depending on your packages. In general you will find that you need to:
    - Add mock data via a [seed](seeds) with a few sample (anonymized) records. Configure the `integration_tests` project to point to the seeds instead of raw data tables.
    - Add more seeds that represent the expected output of your models, and use the [dbt_utils.equality](https://github.com/dbt-labs/dbt-utils#equality-source) test to confirm the output of your package, and the expected output matches.


5. Confirm that you can run `dbt run` and `dbt test` from your command line successfully.

5. (Optional) Use a CI tool, like CircleCI or GitHub Actions, to automate running your dbt project when you open a new Pull Request. For inspiration, check out one of our [CircleCI configs](https://github.com/dbt-labs/snowplow/blob/master/.circleci/config.yml), which runs tests against our four main warehouses. Note: this is an advanced step — if you are going down this path, you may find it useful to say hi on [dbt Slack](https://community.getdbt.com/).

## 5. Deploy the docs for your package
_Optional_

A dbt docs site can help a prospective user of your package understand the code you've written. As such, we recommend that you deploy the site generated by `dbt docs generate` and link to the deployed site from your package.

The easiest way we've found to do this is to use [GitHub Pages](https://pages.github.com/).

1. On a new git branch, run `dbt docs generate`. If you have integration tests set up (above), use the integration-test project to do this.
2. Move the following files into a directory named `docs` ([example](https://github.com/fivetran/dbt_ad_reporting/tree/HEAD/docs)): `catalog.json`, `index.html`, `manifest.json`, `run_results.json`.
3. Merge these changes into the main branch
4. Enable GitHub pages on the repo in the settings tab, and point it to the “docs” subdirectory
4. GitHub should then deploy the docs at `<org-name>.github.io/<repo-name>`, like so: [fivetran.github.io/dbt_ad_reporting](https://fivetran.github.io/dbt_ad_reporting/)

## 6. Release your package
Create a new [release](https://docs.github.com/en/github/administering-a-repository/managing-releases-in-a-repository) once you are ready for others to use your work! Be sure to use [semantic versioning](https://semver.org/) when naming your release.

In particular, if new changes will cause errors for users of earlier versions of the package, be sure to use _at least_ a minor release (e.g. go from `0.1.1` to `0.2.0`).

The release notes should contain an overview of the changes introduced in the new version. Be sure to call out any changes that break the existing interface!

## 7. Add the package to hub.getdbt.com
Our package registry, [hub.getdbt.com](https://hub.getdbt.com/), gets updated by the [hubcap script](https://github.com/dbt-labs/hubcap). To add your package to hub.getdbt.com, create a PR on the [hubcap repository](https://github.com/dbt-labs/hubcap) to include it in the `hub.json` file.<|MERGE_RESOLUTION|>--- conflicted
+++ resolved
@@ -73,13 +73,8 @@
 Many SQL functions are specific to a particular database. For example, the function name and order of arguments to calculate the difference between two dates varies between Redshift, Snowflake and BigQuery, and no similar function exists on Postgres!
 
 If you wish to support multiple warehouses, we have a number of tricks up our sleeve:
-<<<<<<< HEAD
-- We've written a number of macros that compile to valid SQL snippets on each of our [fully supported databases](available-adapters) – check them out [here](https://github.com/fishtown-analytics/dbt-utils#cross-database). Where possible, leverage these macros.
+- We've written a number of macros that compile to valid SQL snippets on each of the original four adapters. Where possible, leverage these macros.
 - If you need to implement cross-database compatibility for one of your macros, use the [`adapter.dispatch` macro](dispatch) to achieve this. Check out the cross-database macros in dbt-utils for examples.
-=======
-- We've written a number of macros that compile to valid SQL snippets on each of our [fully supported databases](available-adapters) – check them out [here](https://github.com/dbt-labs/dbt-utils#cross-database). Where possible, leverage these macros.
-- If you need to implement cross-database compatibility for one of your macros, use the [`adapter.dispatch` macro](dbt-jinja-functions/adapter#dispatch) to achieve this. Check out the cross-database macros in dbt-utils for examples.
->>>>>>> 042556f9
 - If you're working on a modeling package, you may notice that you need write different models for each warehouse (for example, if the EL tool you are working with stores data differently on each warehouse). In this case, you can write different versions of each model, and use the [`enabled` config](enabled), in combination with [`target.type`](dbt-jinja-functions/target) to enable the correct models — check out [this package](https://github.com/fivetran/dbt_facebook_ads_creative_history/blob/master/dbt_project.yml#L11-L16) as an example.
 
 
