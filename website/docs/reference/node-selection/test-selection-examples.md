--- conflicted
+++ resolved
@@ -32,53 +32,42 @@
 
 Run generic tests only:
 
-<<<<<<< HEAD
-```shell
-$ dbt test --select test_type:generic
-```
-=======
-<Tabs
-  defaultValue="modern"
-  values={[
-    { label: 'v0.21.0 and later', value: 'modern', },
-    { label: 'v0.20.x and earlier', value: 'legacy', }
-  ]
-}>
-<TabItem value="modern">
-
-  ```bash
-  $ dbt test --select test_type:schema
-  ```
-
-</TabItem>
-<TabItem value="legacy">
-
-  ```bash
-  $ dbt test --models test_type:schema
-  ```
-
-</TabItem>
-</Tabs>
->>>>>>> 47496f11
+<Tabs
+  defaultValue="modern"
+  values={[
+    { label: 'v0.21.0 and later', value: 'modern', },
+    { label: 'v0.20.x and earlier', value: 'legacy', }
+  ]
+}>
+<TabItem value="modern">
+
+  ```bash
+  $ dbt test --select test_type:generic
+  ```
+
+</TabItem>
+<TabItem value="legacy">
+
+  ```bash
+  $ dbt test --models test_type:data
+  ```
+
+</TabItem>
+</Tabs>
 
 Run singular tests only:
 
-<<<<<<< HEAD
-```shell
-$ dbt test --select test_type:singular
-```
-=======
-<Tabs
-  defaultValue="modern"
-  values={[
-    { label: 'v0.21.0 and later', value: 'modern', },
-    { label: 'v0.20.x and earlier', value: 'legacy', }
-  ]
-}>
-<TabItem value="modern">
-
-  ```bash
-  $ dbt test --select test_type:data
+<Tabs
+  defaultValue="modern"
+  values={[
+    { label: 'v0.21.0 and later', value: 'modern', },
+    { label: 'v0.20.x and earlier', value: 'legacy', }
+  ]
+}>
+<TabItem value="modern">
+
+  ```bash
+  $ dbt test --select test_type:singular
   ```
 
 </TabItem>
@@ -90,7 +79,6 @@
 
 </TabItem>
 </Tabs>
->>>>>>> 47496f11
 
 In both cases, `test_type` checks a property of the test itself. These are forms of "direct" test selection.
 
@@ -126,7 +114,6 @@
 
  By default, a test will run when ANY parent is selected; we call this "eager" indirect selection. In this example, that would include _any_ test that touches either `customers` or `orders`, even if it touches other models as well.
 
-<<<<<<< HEAD
 It is possible to prevent tests from running if one or more of its parents is unselected, however; we call this "cautious" indirect selection. This can be useful in environments when you're only building a subset of your DAG, and you want to avoid test failures by tests that depend on unbuilt resources. (Another way to achieve this is with [deferral](defer)).
 
 With `dbt test --indirect-selection=cautious` (or setting `indirect_selection: cautious` in a [yaml selector](yaml-selectors)) tests will be indirectly selected only if **ALL** of its parents are included by the selection criteria. If any parent is missing, that test won't run. Note that test _exclusion_ is always greedy: if **ANY** parent is explicitly excluded, the test will be excluded as well.
@@ -136,7 +123,7 @@
 ```shell
 $ dbt test --select customers orders --indirect-selection=cautious
 ```
-=======
+
 <Tabs
   defaultValue="modern"
   values={[
@@ -155,36 +142,6 @@
 
   ```bash
   $ dbt test --models customers orders
-  ```
-
-</TabItem>
-</Tabs>
-
-
-
-Or if you pass the `--greedy` flag:
->>>>>>> 47496f11
-
-<Tabs
-  defaultValue="modern"
-  values={[
-    { label: 'v0.21.0 and later', value: 'modern', },
-    { label: 'v0.20.x and earlier', value: 'legacy', }
-  ]
-}>
-<TabItem value="modern">
-
-  ```bash
-  $ dbt test --select customers --greedy
-  $ dbt test --select orders --greedy
-  ```
-
-</TabItem>
-<TabItem value="legacy">
-
-  ```bash
-  $ dbt test --models customers --greedy
-  $ dbt test --models orders --greedy
   ```
 
 </TabItem>
