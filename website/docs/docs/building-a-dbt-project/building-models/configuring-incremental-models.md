---
title: "Configuring incremental models"
id: "configuring-incremental-models"
---

## What is an incremental model?
Incremental models are built as tables in your data warehouse – the first time a model is run, the table is built by transforming _all_ rows of source data. On subsequent runs, dbt transforms _only_ the rows in your source data that you tell dbt to filter for, inserting them into the table that has already been built (the target table).

Often, the rows you filter for on an incremental run will be the rows in your source data that have been created or updated since the last time dbt ran. As such, on each dbt run, your model gets built incrementally.

Using an incremental model limits the amount of data that needs to be transformed, vastly reducing the runtime of your transformations. This improves warehouse performance and reduces compute costs.

## How do I use the incremental materialization?
Like the other materializations built into dbt, incremental models are defined with `select` statements, with the the materialization defined in a config block.
```sql
{{
    config(
        materialized='incremental'
    )
}}

select ...

```

To use incremental models, you also need to tell dbt:
* how to filter the rows on an incremental run.
* the uniqueness constraint of the model (if any).


### Filtering rows on an incremental run
To tell dbt which rows it should transform on an incremental run, wrap valid SQL that filters for these rows in the `is_incremental()` macro.

Often, you'll want to filter for "new" rows, as in, rows that have been created since the last time dbt ran this model. The best way to find the timestamp of the most recent run of this model is by checking the most recent timestamp in your target table. dbt makes it easy to query your target table by using the "[{{ this }}](this)" variable.

For example, a model that includes a computationally slow transformation on a column can be built incrementally, as follows:

<File name='models/stg_events.sql'>

```sql
{{
    config(
        materialized='incremental'
    )
}}

select
    *,
    my_slow_function(my_column)

from raw_app_data.events

{% if is_incremental() %}

  -- this filter will only be applied on an incremental run
  where event_time > (select max(event_time) from {{ this }})

{% endif %}
```

</File>



:::tip Optimizing your incremental model

For more complex incremental models that make use of CTEs, you should consider the impact of the position of the `is_incremental()` macro on query performance. On some warehouses, filtering your records early can vastly improve the run time of your query!

:::

### Defining a uniqueness constraint (optional)
`unique_key` is an optional parameter for incremental models that specifies a field which should be unique within your model. If the unique key of an existing row in your target table matches one of your incrementally transformed rows, the existing row will be updated. This ensures that you don't have multiple rows in your target table for a single row in your source data.

You can define `unique_key` in a configuration block at the top of your model. The `unique_key` should be a single field name that is present in your model definition. While some databases support using expressions (eg. `concat(user_id, session_number)`), this syntax is not universally supported, so is not recommended. If you do not have a single field that is unique, consider first creating such a field in your model.

As an example, consider a model that calculates the number of daily active users (DAUs), based on an event stream. As source data arrives, you will want to recalculate the number of DAUs for both the day that dbt last ran, and any days since then. The model would look as follows:

<File name='models/staging/fct_daily_active_users.sql'>

```sql
{{
    config(
        materialized='incremental',
        unique_key='date_day'
    )
}}

select
    date_trunc('day', event_at) as date_day,
    count(distinct user_id) as daily_active_users

from raw_app_data.events


{% if is_incremental() %}

  -- this filter will only be applied on an incremental run
  where date_day >= (select max(date_day) from {{ this }})

{% endif %}

group by 1
```

</File>

Building this model incrementally without the `unique_key` parameter would result in multiple rows in the target table for a single day – one row for each time dbt runs on that day. Instead, the inclusion of the `unique_key` parameter ensures the existing row is updated instead.

## How do I rebuild an incremental model?
If your incremental model logic has changed, the transformations on your new rows of data may diverge from the historical transformations, which are stored in your target table. In this case, you should rebuild your incremental model.

To force dbt to rebuild the entire incremental model from scratch, use the `--full-refresh` flag on the command line. This flag will cause dbt to drop the existing target table in the database before rebuilding it for all-time.

```bash
$ dbt run --full-refresh --models my_incremental_model+
```
It's also advisable to rebuild any downstream models, as indicated by the trailing `+`.

For detailed usage instructions, check out the [dbt run](run) documentation.

# Understanding incremental models
## When should I use an incremental model?
It's often desirable to build models as tables in your data warehouse since downstream queries are more performant. While the `table` materialization also creates your models as tables, it rebuilds the table on each dbt run. These runs can become problematic in that they use a lot of compute when either:
* source data tables have millions, or even billions, of rows.
* the transformations on the source data are computationally expensive (that is, take a long time to execute), for example, complex Regex functions, or UDFs are being used to transform data.

Like many things in programming, incremental models are a trade-off between complexity and performance. While they are not as straightforward as the `view` and `table` materializations, they can lead to significantly better performance of your dbt runs.

## Understanding the is_incremental() macro
The `is_incremental()` macro will return `True` if:
* the destination table already exists in the database
* dbt is _not_ running in full-refresh mode
* the running model is configured with `materialized='incremental'`

Note that the SQL in your model needs to be valid whether `is_incremental()` evaluates to `True` or `False`.

## How do incremental models work behind the scenes?
dbt's incremental materialization works differently on different databases. Where supported, a `merge` statement is used to insert new records and update existing records.

On warehouses that do not support `merge` statements, a merge is implemented by first using a `delete` statement to delete records in the target table that are to be updated, and then an `insert` statement.

Transaction management is used to ensure this is executed as a single unit of work.

## What if the columns of my incremental model change?

:::tip New `on_schema_change` config in dbt version `v0.21.0`

Incremental models can now be configured to include an optional `on_schema_change` parameter to enable additional control when incremental model columns change. These options enable dbt to continue running incremental models in the presence of schema changes, resulting in fewer `--full-refresh` scenarios and saving query costs.  

:::

You can configure the `on_schema_change` setting as follows.

<File name='models/staging/fct_daily_active_users.sql'>

```sql
{{
    config(
        materialized='incremental',
        unique_key='date_day',
        on_schema_change=['ignore', 'fail', 'append_new_columns', 'sync_all_columns'] --choose one
    )
}}
```

</File>

The behaviors for `on_schema_change` are:  

* `ignore`: this is the default, and preserves the behavior of dbt versions <= v.0.20.0  
* `fail`: triggers an error message when the source and target schemas diverge  
* `append_new_columns`: Append new columns identified in the temporary source schema to the target schema. Note that this setting does *not* remove columns from the target that are not present in the source.  
* `sync_all_columns`: Adds any new columns to the target table and removes them from the temporary source schema. Note that this is *inclusive* of data type changes. On Bigquery, data type changes currently cause a full table scan, so we advise Bigquery users to be mindful of the trade-offs when implementing this setting.  

**Note**: The `on_schema_change` behaviors do not currently include backfill functionality on the target table.  

### For dbt versions <= v0.20.0, refer to the logic below

If you add a column to your incremental model, and execute a `dbt run`, this column will _not_ appear in your target table.

Similarly, if you remove a column from your incremental model, and execute a `dbt run`, this column will _not_ be removed from your target table.

Instead, whenever the logic of your incremental changes, execute a full-refresh run of both your incremental model and any downstream models.

## What is an incremental_strategy?

On some adapters, an optional `incremental_strategy` config controls the code that dbt uses
to build incremental models. Different approaches may vary by effectiveness depending on the volume of data,
the reliability of your `unique_key`, or the availability of certain features.

* [Snowflake](snowflake-configs#merge-behavior-incremental-models): `merge` (default), `delete+insert` (optional)
* [BigQuery](bigquery-configs#merge-behavior-incremental-models): `merge` (default), `insert_overwrite` (optional)
* [Spark](spark-configs#incremental-models): `append` (default), `insert_overwrite` (optional), `merge` (optional, Delta-only)

### Configuring incremental strategy

The `incremental_strategy` config can either be specified in specific models, or
for all models in your `dbt_project.yml` file:

<File name='dbt_project.yml'>

```yaml
models:
  +incremental_strategy: "insert_overwrite"
```

</File>

or:

<File name='models/my_model.sql'>

```sql
{{
  config(
    materialized='incremental',
    unique_key='date_day',
    incremental_strategy='insert_overwrite',
    ...
  )
}}

select ...
```

</File>

### Strategy-specific configs

<Changelog>

  - **v0.20.0:** Introduced `merge_update_columns`
<<<<<<< HEAD
  - **v0.21.0:** Introduced `on_schema_change`
=======
>>>>>>> 9100a6fb

</Changelog>

If you are using the `merge` strategy and have specified a `unique_key`, by default, dbt will entirely overwrite matched rows with new values.

On adapters which support the `merge` strategy (including Snowflake, BigQuery, Apache Spark, and Databricks), you may optionally pass a list of column names to a `merge_update_columns` config. In that case, dbt will update _only_ the columns specified by the config, and keep the previous values of other columns.

<File name='models/my_model.sql'>

```sql
{{
  config(
    materialized = 'incremental',
    unique_key = 'id',
    merge_update_columns = ['email', 'ip_address'],
    ...
  )
}}

select ...
```

</File><|MERGE_RESOLUTION|>--- conflicted
+++ resolved
@@ -142,6 +142,12 @@
 Transaction management is used to ensure this is executed as a single unit of work.
 
 ## What if the columns of my incremental model change?
+
+<Changelog>
+
+  - **v0.21.0:** Introduced `on_schema_change`
+
+</Changelog>
 
 :::tip New `on_schema_change` config in dbt version `v0.21.0`
 
@@ -230,10 +236,6 @@
 <Changelog>
 
   - **v0.20.0:** Introduced `merge_update_columns`
-<<<<<<< HEAD
-  - **v0.21.0:** Introduced `on_schema_change`
-=======
->>>>>>> 9100a6fb
 
 </Changelog>
 
