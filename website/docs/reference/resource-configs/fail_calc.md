--- conflicted
+++ resolved
@@ -6,14 +6,7 @@
 <Changelog>
 
 * `v0.20.0`: Introduced `fail_calc` config
-<<<<<<< HEAD
-<<<<<<< HEAD
-=======
 * `v0.21.0`: Introduced `config` property for tests
->>>>>>> 0d0f94e87e138f3d13ad645c0b493bcf540fe8cb
-=======
-* `v0.21.0`: Introduced `config` property for tests
->>>>>>> a5815663
 
 </Changelog>
 
@@ -50,17 +43,8 @@
       - name: my_columns
         tests:
           - unique:
-<<<<<<< HEAD
-<<<<<<< HEAD
-              fail_calc: "sum(n_records)"
-=======
               config:
                 fail_calc: "sum(n_records)"
->>>>>>> 0d0f94e87e138f3d13ad645c0b493bcf540fe8cb
-=======
-              config:
-                fail_calc: "sum(n_records)"
->>>>>>> a5815663
 ```
 
 </File>
