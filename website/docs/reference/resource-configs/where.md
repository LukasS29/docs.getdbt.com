---
resource_types: [tests]
datatype: string
---

<Changelog>

* `v0.20.0`: Introduced `where` config
<<<<<<< HEAD
<<<<<<< HEAD

</Changelog>

=======
* `v0.21.0`: Introduced `config` property for tests. Reimplemented `where` config with `get_where_subquery` macro

</Changelog>

### Definition

>>>>>>> 0d0f94e87e138f3d13ad645c0b493bcf540fe8cb
=======
* `v0.21.0`: Introduced `config` property for tests. Reimplemented `where` config with `get_where_subquery` macro

</Changelog>

### Definition

>>>>>>> a5815663
Filter the resource being tested (model, source, seed, or snapshot).

The `where` condition is templated into the test query by replacing the resource reference with a subquery. For instance, a `not_null` test may look like:
```sql
select *
from my_model
where my_column is null
```
If the `where` config is set to `where date_column = current_date`, then the test query will be updated to:
```sql
select *
<<<<<<< HEAD
<<<<<<< HEAD
from (select * from my_model where date_column = current_date) my_model
where my_column is null
```

=======
from (select * from my_model where date_column = current_date) dbt_subquery
where my_column is null
```

### Examples

>>>>>>> 0d0f94e87e138f3d13ad645c0b493bcf540fe8cb
=======
from (select * from my_model where date_column = current_date) dbt_subquery
where my_column is null
```

### Examples

>>>>>>> a5815663
<Tabs
  defaultValue="specific"
  values={[
    { label: 'Specific test', value: 'specific', },
    { label: 'One-off test', value: 'one_off', },
    { label: 'Generic test block', value: 'generic', },
    { label: 'Project level', value: 'project', },
  ]
}>

<TabItem value="specific">

Configure a specific instance of a generic (schema) test:

<File name='models/<filename>.yml'>

```yaml
version: 2

models:
  - name: large_table
    columns:
      - name: my_column
        tests:
          - accepted_values:
              values: ["a", "b", "c"]
<<<<<<< HEAD
<<<<<<< HEAD
              where: "date_column = current_date"
=======
              config:
                where: "date_column = current_date"
>>>>>>> 0d0f94e87e138f3d13ad645c0b493bcf540fe8cb
=======
              config:
                where: "date_column = current_date"
>>>>>>> a5815663
```

</File>

</TabItem>

<TabItem value="one_off">

Configure a one-off (data) test:

<File name='tests/<filename>.sql'>

```sql
{{ config(where = "date_column = current_date") }}

select ...
```

</File>

</TabItem>

<TabItem value="generic">

Set the default for all instances of a generic (schema) test, by setting the config inside its test block (definition):

<File name='macros/<filename>.sql'>

```sql
{% test <testname>(model, column_name) %}

{{ config(where = "date_column = current_date") }}

select ...

{% endtest %}
```

</File>

</TabItem>

<TabItem value="project">

Set the default for all tests in a package or project:

<File name='dbt_project.yml'>

```yaml
tests:
  +where: "date_column = current_date"
  
  <package_name>:
    +where: >
        date_column = current_date
        and another_column is not null
```

</File>

</TabItem>

</Tabs>
<<<<<<< HEAD
<<<<<<< HEAD
=======
=======
>>>>>>> a5815663

### Custom logic

As of v0.21, dbt defines a [`get_where_subquery` macro](https://github.com/dbt-labs/dbt/blob/develop/core/dbt/include/global_project/macros/etc/where_subquery.sql).

dbt replaces `{{ model }}` in generic test definitions with `{{ get_where_subquery(relation) }}`, where `relation` is a `ref()` or `source()` for the resource being tested. The default implementation of this macro returns:
- `{{ relation }}` when the `where` config is not defined (`ref()` or `source()`)
- `(select * from {{ relation }} where {{ where }}) dbt_subquery` when the `where` config is defined

You can override this behavior by:
- Defining a custom `get_where_subquery` in your root project
<<<<<<< HEAD
- Defining a custom `<adapter>__get_where_subquery` [dispatch candidate](dispatch) in your package or adapter plugin
>>>>>>> 0d0f94e87e138f3d13ad645c0b493bcf540fe8cb
=======
- Defining a custom `<adapter>__get_where_subquery` [dispatch candidate](dispatch) in your package or adapter plugin
>>>>>>> a5815663
<|MERGE_RESOLUTION|>--- conflicted
+++ resolved
@@ -6,27 +6,12 @@
 <Changelog>
 
 * `v0.20.0`: Introduced `where` config
-<<<<<<< HEAD
-<<<<<<< HEAD
-
-</Changelog>
-
-=======
 * `v0.21.0`: Introduced `config` property for tests. Reimplemented `where` config with `get_where_subquery` macro
 
 </Changelog>
 
 ### Definition
 
->>>>>>> 0d0f94e87e138f3d13ad645c0b493bcf540fe8cb
-=======
-* `v0.21.0`: Introduced `config` property for tests. Reimplemented `where` config with `get_where_subquery` macro
-
-</Changelog>
-
-### Definition
-
->>>>>>> a5815663
 Filter the resource being tested (model, source, seed, or snapshot).
 
 The `where` condition is templated into the test query by replacing the resource reference with a subquery. For instance, a `not_null` test may look like:
@@ -38,28 +23,12 @@
 If the `where` config is set to `where date_column = current_date`, then the test query will be updated to:
 ```sql
 select *
-<<<<<<< HEAD
-<<<<<<< HEAD
-from (select * from my_model where date_column = current_date) my_model
-where my_column is null
-```
-
-=======
 from (select * from my_model where date_column = current_date) dbt_subquery
 where my_column is null
 ```
 
 ### Examples
 
->>>>>>> 0d0f94e87e138f3d13ad645c0b493bcf540fe8cb
-=======
-from (select * from my_model where date_column = current_date) dbt_subquery
-where my_column is null
-```
-
-### Examples
-
->>>>>>> a5815663
 <Tabs
   defaultValue="specific"
   values={[
@@ -86,17 +55,8 @@
         tests:
           - accepted_values:
               values: ["a", "b", "c"]
-<<<<<<< HEAD
-<<<<<<< HEAD
-              where: "date_column = current_date"
-=======
               config:
                 where: "date_column = current_date"
->>>>>>> 0d0f94e87e138f3d13ad645c0b493bcf540fe8cb
-=======
-              config:
-                where: "date_column = current_date"
->>>>>>> a5815663
 ```
 
 </File>
@@ -160,11 +120,6 @@
 </TabItem>
 
 </Tabs>
-<<<<<<< HEAD
-<<<<<<< HEAD
-=======
-=======
->>>>>>> a5815663
 
 ### Custom logic
 
@@ -176,9 +131,4 @@
 
 You can override this behavior by:
 - Defining a custom `get_where_subquery` in your root project
-<<<<<<< HEAD
-- Defining a custom `<adapter>__get_where_subquery` [dispatch candidate](dispatch) in your package or adapter plugin
->>>>>>> 0d0f94e87e138f3d13ad645c0b493bcf540fe8cb
-=======
-- Defining a custom `<adapter>__get_where_subquery` [dispatch candidate](dispatch) in your package or adapter plugin
->>>>>>> a5815663
+- Defining a custom `<adapter>__get_where_subquery` [dispatch candidate](dispatch) in your package or adapter plugin