--- conflicted
+++ resolved
@@ -5,22 +5,14 @@
     "swizzle": "docusaurus swizzle"
   },
   "dependencies": {
-<<<<<<< HEAD
-    "@docusaurus/core": "^2.0.0-alpha.57",
-    "@docusaurus/plugin-ideal-image": "^2.0.0-alpha.57",
-    "@docusaurus/preset-classic": "^2.0.0-alpha.57",
-    "@docusaurus/theme-search-algolia": "^2.0.0-alpha.57",
-    "classnames": "^2.3.1",
-=======
     "@docusaurus/core": "^2.0.0-beta.6",
     "@docusaurus/plugin-ideal-image": "^2.0.0-beta.6",
     "@docusaurus/preset-classic": "^2.0.0-beta.6",
     "@docusaurus/theme-search-algolia": "^2.0.0-beta.6",
     "@mdx-js/react": "^1.6.21",
     "@svgr/webpack": "^5.5.0",
-    "classnames": "^2.2.6",
+    "classnames": "^2.3.1",
     "clsx": "^1.1.1",
->>>>>>> 99ad370d
     "color": "^3.1.2",
     "core-js": "^3.6.4",
     "file-loader": "^6.2.0",
