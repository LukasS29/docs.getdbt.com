--- conflicted
+++ resolved
@@ -5,17 +5,9 @@
 <Changelog>
 
 - **v0.18.0**: Introduced YAML selectors
-<<<<<<< HEAD
-<<<<<<< HEAD
-- **v0.19.0**: Added optional `description` property. Selectors appear as in `manifest.json`.
-=======
+
 - **v0.19.0**: Added optional `description` property. Selectors appear in `manifest.json` under a new `selectors` key.
 - **v0.21.0**: Added optional `default` + `greedy` properties
->>>>>>> 0d0f94e87e138f3d13ad645c0b493bcf540fe8cb
-=======
-- **v0.19.0**: Added optional `description` property. Selectors appear in `manifest.json` under a new `selectors` key.
-- **v0.21.0**: Added optional `default` + `greedy` properties
->>>>>>> a5815663
 
 </Changelog>
 
