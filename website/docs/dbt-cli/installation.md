--- conflicted
+++ resolved
@@ -119,13 +119,11 @@
 
 #### Windows 10 
 
-<<<<<<< HEAD
 * Install [Git for Windows](https://git-scm.com/downloads) and [Python version 3.6 or higher for Windows](https://www.python.org/downloads/windows/).
 * Enable [Developer Mode](https://docs.microsoft.com/en-us/windows/apps/get-started/enable-your-device-for-development)
 * Enable [Long Paths](https://docs.microsoft.com/en-us/windows/win32/fileio/maximum-file-path-limitation?tabs=cmd#enable-long-paths-in-windows-10-version-1607-and-later)
-=======
-Install [Git for Windows](https://git-scm.com/downloads) and [Python version 3.5 or higher for Windows](https://www.python.org/downloads/windows/). Installation with Python 3.9 seems to have issues where some of the dependencies cannot be installed properly (cryptography is one of them.) Either try the installation by downgrading your Python version from 3.9.x or create a virtual environment with lower version of Python than that of 3.9.x but equal to or higher than the minimum required version 3.5.
->>>>>>> f55162a7
+
+Note: We have received reports some community members have experienced problems with Python 3.9 where some dependencies (e.g. cryptography) cannot be properly installed. If you encounter this problem, consider reinstalling or creating a virtual environment with a prior version of Python 3.6.x through Python 3.8.x.
 
 ## Install from source
 
