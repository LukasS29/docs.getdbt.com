--- conflicted
+++ resolved
@@ -51,29 +51,16 @@
 
 These adapter plugins are contributed and maintained by members of the community 🌱
 
-<<<<<<< HEAD
-| Adapter for            | Documentation                         | Notes                     | Install with pip             |
-|------------------------|---------------------------------------|---------------------------|------------------------------|
-| SQL Server & Azure SQL | [Profile Setup](mssql-profile)        | SQL Server 2016 and later | `pip install dbt-sqlserver`  |
-| Azure Synapse          | [Profile Setup](azuresynapse-profile) | Azure Synapse 10+         | `pip install dbt-synapse`    |
-| Exasol Analytics       | [Profile Setup](exasol-profile)       | Exasol 6.x and later      | `pip install dbt-exasol`     |
-| Dremio                 | [Profile Setup](dremio-profile)       | Dremio 4.7+               | `pip install dbt-dremio`     |
-| Athena                 | [Profile Setup](athena-profile)       | Athena engine version 2   | `pip install git+https://github.com/Tomme/dbt-athena.git` |
-| Vertica                | [Profile Setup](vertica-profile)      | Vertica 10.0+             | `pip install dbt-vertica`    |
-| AWS Glue                | [Profile Setup](glue-profile), [Configuration](glue-configs)      | Glue 2.0+          | `pip install dbt-glue`    |
-=======
 | Adapter for            | Documentation                                                                | Notes                     | Install with pip             |
 |------------------------|------------------------------------------------------------------------------|---------------------------|------------------------------|
 | SQL Server & Azure SQL | [Profile Setup](mssql-profile), [Configuration](mssql-configs)               | SQL Server 2016 and later | `pip install dbt-sqlserver`  |
 | Azure Synapse          | [Profile Setup](azuresynapse-profile), [Configuration](azuresynapse-configs) | Azure Synapse 10+         | `pip install dbt-synapse`    |
 | Exasol Analytics       | [Profile Setup](exasol-profile)                                              | Exasol 6.x and later      | `pip install dbt-exasol`     |
 | Dremio                 | [Profile Setup](dremio-profile)                                              | Dremio 4.7+               | `pip install dbt-dremio`     |
-| ClickHouse             | [Profile Setup](clickhouse-profile)                                          | ClickHouse 20.11+         | `pip install dbt-clickhouse` |
 | Athena                 | [Profile Setup](athena-profile)                                              | Athena engine version 2   | `pip install git+https://github.com/Tomme/dbt-athena.git` |
 | Vertica                | [Profile Setup](vertica-profile)                                             | Vertica 10.0+             | `pip install dbt-vertica`    |
 | AWS Glue               | [Profile Setup](glue-profile), [Configuration](glue-configs)                 | Glue 2.0+                 | `pip install dbt-glue`       |
 | Greenplum              | [Profile Setup](greenplum-profile), [Configuration](greenplum-configs)       | Greenplum 6.0+            | `pip install dbt-greenplum`  |
->>>>>>> 67bf12e4
 
 Community-supported plugins are works in progress, and anyone is welcome to contribute by testing and writing code. If you're interested in contributing:
 - Join both the dedicated #adapter-ecosystem channel in [dbt Slack](https://community.getdbt.com/) and the channel for your adapter's data store (e.g. #db-sqlserver, #db-athena) 
