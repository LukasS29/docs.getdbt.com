---
title: Test configurations
---

## Related documentation
* [Tests](building-a-dbt-project/tests)

<Changelog>

* `v0.20.0`: Introduced the ability to configure tests from `dbt_project.yml`, and to configure `enabled` for generic tests. Introduced `fail_calc`, `where`, `error_if`, `warn_if`, `store_failures`, and `where` configs.
<<<<<<< HEAD
<<<<<<< HEAD
=======
* `v0.21.0`: Introduced the `config()` dictionary, making it easier and clearer to configure specific instances of generic tests

>>>>>>> 0d0f94e87e138f3d13ad645c0b493bcf540fe8cb
=======
* `v0.21.0`: Introduced the `config()` dictionary, making it easier and clearer to configure specific instances of generic tests

>>>>>>> a5815663

</Changelog>

Tests can be configured in a few different ways:
1. Properties within `.yml` definition (generic tests only, see [test properties](resource-properties/tests) for full syntax)
2. A `config()` block within the test's SQL definition
3. In `dbt_project.yml`

<<<<<<< HEAD
<<<<<<< HEAD
Test configs are applied hierarchically, in the order of specifity outlined above. In the case of a specific instance of a generic test, the test's `.yml` properties would take precedence over any values set in its generic SQL definition's `config()`, which in turn would take precedence over values set in `dbt_project.yml`.
=======
Test configs are applied hierarchically, in the order of specifity outlined above. In the case of a singular test, the `config()` block within the SQL definition takes precedence over configs in the project file. In the case of a specific instance of a generic test, the test's `.yml` properties would take precedence over any values set in its generic SQL definition's `config()`, which in turn would take precedence over values set in `dbt_project.yml`.
>>>>>>> a5815663

## Available configurations
=======
Test configs are applied hierarchically, in the order of specifity outlined above. In the case of a singular test, the `config()` block within the SQL definition takes precedence over configs in the project file. In the case of a specific instance of a generic test, the test's `.yml` properties would take precedence over any values set in its generic SQL definition's `config()`, which in turn would take precedence over values set in `dbt_project.yml`.

## Available configurations

Click the link on each configuration option to read more about what it can do.

>>>>>>> 0d0f94e87e138f3d13ad645c0b493bcf540fe8cb
### Test-specific configurations

<Tabs
  groupId="config-languages"
<<<<<<< HEAD
<<<<<<< HEAD
  defaultValue="yaml"
=======
  defaultValue="project-yaml"
>>>>>>> a5815663
  values={[
    { label: 'Project file', value: 'project-yaml', },
    { label: 'Config block', value: 'config', },
    { label: 'Property file', value: 'property-yaml', },
  ]
}>
<<<<<<< HEAD
<TabItem value="yaml">
=======
  defaultValue="project-yaml"
  values={[
    { label: 'Project file', value: 'project-yaml', },
    { label: 'Config block', value: 'config', },
    { label: 'Property file', value: 'property-yaml', },
  ]
}>
<TabItem value="project-yaml">
>>>>>>> 0d0f94e87e138f3d13ad645c0b493bcf540fe8cb
=======
<TabItem value="project-yaml">
>>>>>>> a5815663

<File name='dbt_project.yml'>

```yaml
tests:
  [<resource-path>](resource-path):
    [+](plus-prefix)[fail_calc](fail_calc): <string>
    [+](plus-prefix)[limit](limit): <integer>
    [+](plus-prefix)[severity](severity): error | warn
    [+](plus-prefix)[error_if](severity): <string>
    [+](plus-prefix)[warn_if](severity): <string>
    [+](plus-prefix)[store_failures](store_failures): true | false
    [+](plus-prefix)[where](where): <string>

```

</File>

</TabItem>


<TabItem value="config">

```jinja

{{ config(
    [fail_calc](fail_calc) = "<string>",
    [limit](limit) = <integer>,
    [severity](severity) = "error | warn",
    [error_if](severity) = "<string>",
    [warn_if](severity) = "<string>",
    [store_failures](store_failures) = true | false,
    [where](where) = "<string>"
) }}

```


</TabItem>

<<<<<<< HEAD
<<<<<<< HEAD
=======
=======
>>>>>>> a5815663
<TabItem value="property-yaml">

```yaml
version: 2

<resource_type>:
  - name: <resource_name>
    tests:
      - [<test_name>](#test_name):
          <argument_name>: <argument_value>
          [config](resource-properties/config):
            [fail_calc](fail_calc): <string>
            [limit](limit): <integer>
            [severity](severity): error | warn
            [error_if](severity): <string>
            [warn_if](severity): <string>
            [store_failures](store_failures): true | false
            [where](where): <string>

    [columns](columns):
      - name: <column_name>
        tests:
          - [<test_name>](#test_name):
              <argument_name>: <argument_value>
              [config](resource-properties/config):
                [fail_calc](fail_calc): <string>
                [limit](limit): <integer>
                [severity](severity): error | warn
                [error_if](severity): <string>
                [warn_if](severity): <string>
                [store_failures](store_failures): true | false
                [where](where): <string>
```

This configuration mechanism is supported for specific instances of generic tests only. To configure a specific singular test, you should use the `config()` macro in its SQL definition.


</TabItem>

<<<<<<< HEAD
>>>>>>> 0d0f94e87e138f3d13ad645c0b493bcf540fe8cb
=======
>>>>>>> a5815663
</Tabs>


### General configurations

<Tabs
  groupId="config-languages"
<<<<<<< HEAD
<<<<<<< HEAD
  defaultValue="yaml"
=======
  defaultValue="project-yaml"
>>>>>>> a5815663
  values={[
    { label: 'Project file', value: 'project-yaml', },
    { label: 'Config block', value: 'config', },
    { label: 'Property file', value: 'property-yaml', },
  ]
}>
<<<<<<< HEAD
<TabItem value="yaml">
=======
  defaultValue="project-yaml"
  values={[
    { label: 'Project file', value: 'project-yaml', },
    { label: 'Config block', value: 'config', },
    { label: 'Property file', value: 'property-yaml', },
  ]
}>
<TabItem value="project-yaml">
>>>>>>> 0d0f94e87e138f3d13ad645c0b493bcf540fe8cb
=======
<TabItem value="project-yaml">
>>>>>>> a5815663


<File name='dbt_project.yml'>

```yaml
tests:
  [<resource-path>](resource-path):
    [+](plus-prefix)[enabled](enabled): true | false
    [+](plus-prefix)[tags](resource-configs/tags): <string> | [<string>]
<<<<<<< HEAD
<<<<<<< HEAD
=======
    [+](plus-prefix)[meta](resource-configs/meta): {dictionary}
>>>>>>> 0d0f94e87e138f3d13ad645c0b493bcf540fe8cb
=======
    [+](plus-prefix)[meta](resource-configs/meta): {dictionary}
>>>>>>> a5815663
```
</File>

</TabItem>

<TabItem value="config">


```jinja

{{ config(
    [enabled](enabled)=true | false,
    [tags](resource-configs/tags)="<string>" | ["<string>"]
<<<<<<< HEAD
<<<<<<< HEAD
=======
    [meta](resource-configs/meta)={dictionary}
>>>>>>> 0d0f94e87e138f3d13ad645c0b493bcf540fe8cb
=======
    [meta](resource-configs/meta)={dictionary}
>>>>>>> a5815663
) }}

```

</TabItem>

<<<<<<< HEAD
<<<<<<< HEAD
=======
=======
>>>>>>> a5815663
<TabItem value="property-yaml">

```yaml
version: 2

<resource_type>:
  - name: <resource_name>
    tests:
      - [<test_name>](#test_name):
          <argument_name>: <argument_value>
          [config](resource-properties/config):
            [enabled](enabled): true | false
            [tags](resource-configs/tags): <string> | [<string>]
            [meta](resource-configs/meta): {dictionary}

    [columns](columns):
      - name: <column_name>
        tests:
          - [<test_name>](#test_name):
              <argument_name>: <argument_value>
              [config](resource-properties/config):
                [enabled](enabled): true | false
                [tags](resource-configs/tags): <string> | [<string>]
                [meta](resource-configs/meta): {dictionary}
```

This configuration mechanism is supported for specific instances of generic tests only. To configure a specific singular test, you should use the `config()` macro in its SQL definition.


</TabItem>


<<<<<<< HEAD
>>>>>>> 0d0f94e87e138f3d13ad645c0b493bcf540fe8cb
=======
>>>>>>> a5815663
</Tabs>

### Examples

#### Add a tag to one test

If a specific instance of a generic test:

<File name='models/<filename>.yml'>

```yml
models:
  - name: my_model
    columns:
      - name: id
        tests:
          - unique:
              tags: ['my_tag']
```

</File>

If a bespoke test:

<File name='tests/<filename>.sql'>

```sql
{{ config(tags = ['my_tag']) }}

select ...
```

</File>

#### Set the default severity for all instances of a generic test

<File name='macros/<filename>.sql'>

```sql
{% test my_test() %}

    {{ config(severity = 'warn') }}

    select ...

{% endtest %}
```

</File>

#### Disable all tests from a package

<File name='dbt_project.yml'>

```yml
tests:
  package_name:
    +enabled: false
```

</File><|MERGE_RESOLUTION|>--- conflicted
+++ resolved
@@ -8,16 +8,8 @@
 <Changelog>
 
 * `v0.20.0`: Introduced the ability to configure tests from `dbt_project.yml`, and to configure `enabled` for generic tests. Introduced `fail_calc`, `where`, `error_if`, `warn_if`, `store_failures`, and `where` configs.
-<<<<<<< HEAD
-<<<<<<< HEAD
-=======
 * `v0.21.0`: Introduced the `config()` dictionary, making it easier and clearer to configure specific instances of generic tests
 
->>>>>>> 0d0f94e87e138f3d13ad645c0b493bcf540fe8cb
-=======
-* `v0.21.0`: Introduced the `config()` dictionary, making it easier and clearer to configure specific instances of generic tests
-
->>>>>>> a5815663
 
 </Changelog>
 
@@ -26,41 +18,16 @@
 2. A `config()` block within the test's SQL definition
 3. In `dbt_project.yml`
 
-<<<<<<< HEAD
-<<<<<<< HEAD
-Test configs are applied hierarchically, in the order of specifity outlined above. In the case of a specific instance of a generic test, the test's `.yml` properties would take precedence over any values set in its generic SQL definition's `config()`, which in turn would take precedence over values set in `dbt_project.yml`.
-=======
 Test configs are applied hierarchically, in the order of specifity outlined above. In the case of a singular test, the `config()` block within the SQL definition takes precedence over configs in the project file. In the case of a specific instance of a generic test, the test's `.yml` properties would take precedence over any values set in its generic SQL definition's `config()`, which in turn would take precedence over values set in `dbt_project.yml`.
->>>>>>> a5815663
 
 ## Available configurations
-=======
-Test configs are applied hierarchically, in the order of specifity outlined above. In the case of a singular test, the `config()` block within the SQL definition takes precedence over configs in the project file. In the case of a specific instance of a generic test, the test's `.yml` properties would take precedence over any values set in its generic SQL definition's `config()`, which in turn would take precedence over values set in `dbt_project.yml`.
-
-## Available configurations
 
 Click the link on each configuration option to read more about what it can do.
 
->>>>>>> 0d0f94e87e138f3d13ad645c0b493bcf540fe8cb
 ### Test-specific configurations
 
 <Tabs
   groupId="config-languages"
-<<<<<<< HEAD
-<<<<<<< HEAD
-  defaultValue="yaml"
-=======
-  defaultValue="project-yaml"
->>>>>>> a5815663
-  values={[
-    { label: 'Project file', value: 'project-yaml', },
-    { label: 'Config block', value: 'config', },
-    { label: 'Property file', value: 'property-yaml', },
-  ]
-}>
-<<<<<<< HEAD
-<TabItem value="yaml">
-=======
   defaultValue="project-yaml"
   values={[
     { label: 'Project file', value: 'project-yaml', },
@@ -69,10 +36,6 @@
   ]
 }>
 <TabItem value="project-yaml">
->>>>>>> 0d0f94e87e138f3d13ad645c0b493bcf540fe8cb
-=======
-<TabItem value="project-yaml">
->>>>>>> a5815663
 
 <File name='dbt_project.yml'>
 
@@ -113,11 +76,6 @@
 
 </TabItem>
 
-<<<<<<< HEAD
-<<<<<<< HEAD
-=======
-=======
->>>>>>> a5815663
 <TabItem value="property-yaml">
 
 ```yaml
@@ -157,10 +115,6 @@
 
 </TabItem>
 
-<<<<<<< HEAD
->>>>>>> 0d0f94e87e138f3d13ad645c0b493bcf540fe8cb
-=======
->>>>>>> a5815663
 </Tabs>
 
 
@@ -168,21 +122,6 @@
 
 <Tabs
   groupId="config-languages"
-<<<<<<< HEAD
-<<<<<<< HEAD
-  defaultValue="yaml"
-=======
-  defaultValue="project-yaml"
->>>>>>> a5815663
-  values={[
-    { label: 'Project file', value: 'project-yaml', },
-    { label: 'Config block', value: 'config', },
-    { label: 'Property file', value: 'property-yaml', },
-  ]
-}>
-<<<<<<< HEAD
-<TabItem value="yaml">
-=======
   defaultValue="project-yaml"
   values={[
     { label: 'Project file', value: 'project-yaml', },
@@ -191,10 +130,6 @@
   ]
 }>
 <TabItem value="project-yaml">
->>>>>>> 0d0f94e87e138f3d13ad645c0b493bcf540fe8cb
-=======
-<TabItem value="project-yaml">
->>>>>>> a5815663
 
 
 <File name='dbt_project.yml'>
@@ -204,14 +139,7 @@
   [<resource-path>](resource-path):
     [+](plus-prefix)[enabled](enabled): true | false
     [+](plus-prefix)[tags](resource-configs/tags): <string> | [<string>]
-<<<<<<< HEAD
-<<<<<<< HEAD
-=======
     [+](plus-prefix)[meta](resource-configs/meta): {dictionary}
->>>>>>> 0d0f94e87e138f3d13ad645c0b493bcf540fe8cb
-=======
-    [+](plus-prefix)[meta](resource-configs/meta): {dictionary}
->>>>>>> a5815663
 ```
 </File>
 
@@ -225,25 +153,13 @@
 {{ config(
     [enabled](enabled)=true | false,
     [tags](resource-configs/tags)="<string>" | ["<string>"]
-<<<<<<< HEAD
-<<<<<<< HEAD
-=======
     [meta](resource-configs/meta)={dictionary}
->>>>>>> 0d0f94e87e138f3d13ad645c0b493bcf540fe8cb
-=======
-    [meta](resource-configs/meta)={dictionary}
->>>>>>> a5815663
 ) }}
 
 ```
 
 </TabItem>
 
-<<<<<<< HEAD
-<<<<<<< HEAD
-=======
-=======
->>>>>>> a5815663
 <TabItem value="property-yaml">
 
 ```yaml
@@ -276,10 +192,6 @@
 </TabItem>
 
 
-<<<<<<< HEAD
->>>>>>> 0d0f94e87e138f3d13ad645c0b493bcf540fe8cb
-=======
->>>>>>> a5815663
 </Tabs>
 
 ### Examples
